{
  "name": "ckeditor5",
  "version": "15.0.0",
  "description": "The development environment of CKEditor 5 – the best browser-based rich text editor.",
  "private": true,
  "keywords": [
    "ckeditor",
    "ckeditor5",
    "ckeditor 5",
    "wysiwyg",
    "rich text",
    "editor",
    "html",
    "contentEditable",
    "editing",
    "operational transformation",
    "ot",
    "collaboration",
    "collaborative",
    "real-time",
    "framework"
  ],
  "dependencies": {
    "@ckeditor/ckeditor-cloud-services-core": "^15.0.0",
    "@ckeditor/ckeditor5-adapter-ckfinder": "^15.0.0",
    "@ckeditor/ckeditor5-alignment": "^15.0.0",
    "@ckeditor/ckeditor5-autoformat": "^15.0.0",
    "@ckeditor/ckeditor5-autosave": "^15.0.0",
    "@ckeditor/ckeditor5-basic-styles": "^15.0.0",
    "@ckeditor/ckeditor5-block-quote": "^15.0.0",
    "@ckeditor/ckeditor5-build-balloon": "^15.0.0",
    "@ckeditor/ckeditor5-build-balloon-block": "^15.0.0",
    "@ckeditor/ckeditor5-build-classic": "^15.0.0",
    "@ckeditor/ckeditor5-build-decoupled-document": "^15.0.0",
    "@ckeditor/ckeditor5-build-inline": "^15.0.0",
    "@ckeditor/ckeditor5-ckfinder": "^15.0.0",
    "@ckeditor/ckeditor5-clipboard": "^15.0.0",
    "@ckeditor/ckeditor5-cloud-services": "^15.0.0",
    "@ckeditor/ckeditor5-code-block": "^0.0.1",
    "@ckeditor/ckeditor5-core": "^15.0.0",
    "@ckeditor/ckeditor5-easy-image": "^15.0.0",
    "@ckeditor/ckeditor5-editor-balloon": "^15.0.0",
    "@ckeditor/ckeditor5-editor-classic": "^15.0.0",
    "@ckeditor/ckeditor5-editor-decoupled": "^15.0.0",
    "@ckeditor/ckeditor5-editor-inline": "^15.0.0",
    "@ckeditor/ckeditor5-engine": "^15.0.0",
    "@ckeditor/ckeditor5-enter": "^15.0.0",
    "@ckeditor/ckeditor5-essentials": "^15.0.0",
    "@ckeditor/ckeditor5-font": "^15.0.0",
    "@ckeditor/ckeditor5-heading": "^15.0.0",
    "@ckeditor/ckeditor5-highlight": "^15.0.0",
    "@ckeditor/ckeditor5-horizontal-line": "^15.0.0",
    "@ckeditor/ckeditor5-image": "^15.0.0",
    "@ckeditor/ckeditor5-indent": "^15.0.0",
    "@ckeditor/ckeditor5-link": "^15.0.0",
    "@ckeditor/ckeditor5-list": "^15.0.0",
    "@ckeditor/ckeditor5-markdown-gfm": "^15.0.0",
    "@ckeditor/ckeditor5-media-embed": "^15.0.0",
    "@ckeditor/ckeditor5-mention": "^15.0.0",
    "@ckeditor/ckeditor5-page-break": "^15.0.0",
    "@ckeditor/ckeditor5-paragraph": "^15.0.0",
    "@ckeditor/ckeditor5-paste-from-office": "^15.0.0",
    "@ckeditor/ckeditor5-remove-format": "^15.0.0",
<<<<<<< HEAD
    "@ckeditor/ckeditor5-special-characters": "^0.0.1",
=======
    "@ckeditor/ckeditor5-restricted-editing": "^0.0.1",
>>>>>>> 600e5569
    "@ckeditor/ckeditor5-table": "^15.0.0",
    "@ckeditor/ckeditor5-theme-lark": "^15.0.0",
    "@ckeditor/ckeditor5-typing": "^15.0.0",
    "@ckeditor/ckeditor5-ui": "^15.0.0",
    "@ckeditor/ckeditor5-undo": "^15.0.0",
    "@ckeditor/ckeditor5-upload": "^15.0.0",
    "@ckeditor/ckeditor5-utils": "^15.0.0",
    "@ckeditor/ckeditor5-watchdog": "^15.0.0",
    "@ckeditor/ckeditor5-widget": "^15.0.0",
    "@ckeditor/ckeditor5-word-count": "^15.0.0"
  },
  "devDependencies": {
    "@ckeditor/ckeditor5-comments": "^15.0.1",
    "@ckeditor/ckeditor5-dev-docs": "^11.0.9",
    "@ckeditor/ckeditor5-dev-env": "^17.0.0",
    "@ckeditor/ckeditor5-dev-tests": "^17.0.0",
    "@ckeditor/ckeditor5-dev-utils": "^12.0.5",
    "@ckeditor/ckeditor5-dev-webpack-plugin": "^8.0.5",
    "@ckeditor/ckeditor5-inspector": "^1.3.0",
    "@ckeditor/ckeditor5-react": "^1.1.3",
    "@ckeditor/ckeditor5-real-time-collaboration": "^15.0.0",
    "@ckeditor/ckeditor5-track-changes": "^15.0.0",
    "@wiris/mathtype-ckeditor5": "^7.17.1",
    "babel-standalone": "^6.26.0",
    "css-loader": "^1.0.0",
    "eslint": "^5.5.0",
    "eslint-config-ckeditor5": "^2.0.0",
    "glob": "^7.1.2",
    "husky": "^1.3.1",
    "lint-staged": "^7.0.0",
    "mini-css-extract-plugin": "^0.4.0",
    "minimatch": "^3.0.4",
    "mrgit": "^1.0.0",
    "postcss-loader": "^3.0.0",
    "progress-bar-webpack-plugin": "^1.12.1",
    "raw-loader": "^3.1.0",
    "react": "^16.9.0",
    "react-dom": "^16.9.0",
    "style-loader": "^1.0.0",
    "stylelint": "^11.1.1",
    "stylelint-config-ckeditor5": "^1.0.0",
    "svgo": "^1.1.0",
    "uglifyjs-webpack-plugin": "^1.3.0",
    "umberto": "^1.2.0",
    "webpack": "^4.39.1"
  },
  "engines": {
    "node": ">=8.0.0",
    "npm": ">=5.7.1"
  },
  "author": "CKSource (http://cksource.com/)",
  "license": "GPL-2.0-or-later",
  "homepage": "https://ckeditor.com/ckeditor-5",
  "bugs": "https://github.com/ckeditor/ckeditor5/issues",
  "repository": {
    "type": "git",
    "url": "https://github.com/ckeditor/ckeditor5.git"
  },
  "scripts": {
    "lint": "eslint --quiet '**/*.js'",
    "stylelint": "stylelint --quiet --allow-empty-input 'packages/**/*.css' 'docs/**/*.css'",
    "test": "node --max_old_space_size=4096 node_modules/@ckeditor/ckeditor5-dev-tests/bin/test.js",
    "manual": "node --max_old_space_size=4096 node_modules/@ckeditor/ckeditor5-dev-tests/bin/test-manual.js",
    "bootstrap": "mrgit sync && yarn install",
    "clean": "rm -rf node_modules && mrgit exec 'rm -rf node_modules'",
    "reset": "rm -rf ./packages ./node_modules && yarn run bootstrap",
    "reinstall": "yarn run clean && yarn run bootstrap",
    "docs": "node --max-old-space-size=4096 ./scripts/docs/build-docs.js",
    "docs:api": "node ./scripts/docs/build-api-docs.js",
    "docs:build-and-publish": "node ./scripts/docs/build-and-publish.js",
    "docs:build-and-publish-nightly": "node ./scripts/docs/build-and-publish-nightly.js",
    "docs:content-styles": "node ./scripts/docs/build-content-styles.js",
    "translations:collect": "ckeditor5-dev-env-translations collect",
    "translations:download": "ckeditor5-dev-env-translations download",
    "translations:upload": "ckeditor5-dev-env-translations upload",
    "changelog": "node ./scripts/release/changelog.js",
    "release:bump-version": "node ./scripts/release/bump-versions.js",
    "release:publish": "node ./scripts/release/publish.js",
    "release:stable-branches": "sh ./scripts/update-stable-branches.sh",
    "switch-to-dev-dev": "sh ./scripts/switch-to-dev-dev.sh",
    "clean-up-svg-icons": "sh ./scripts/clean-up-svg-icons.sh"
  },
  "lint-staged": {
    "**/*.js": [
      "eslint --quiet"
    ],
    "**/*.css": [
      "stylelint --quiet --allow-empty-input"
    ]
  },
  "eslintIgnore": [
    "build/**",
    "coverage/**",
    "packages/**"
  ],
  "workspaces": {
    "packages": [
      "packages/*",
      "."
    ],
    "nohoist": [
      "**/husky"
    ]
  },
  "husky": {
    "hooks": {
      "pre-commit": "lint-staged"
    }
  }
}<|MERGE_RESOLUTION|>--- conflicted
+++ resolved
@@ -61,11 +61,8 @@
     "@ckeditor/ckeditor5-paragraph": "^15.0.0",
     "@ckeditor/ckeditor5-paste-from-office": "^15.0.0",
     "@ckeditor/ckeditor5-remove-format": "^15.0.0",
-<<<<<<< HEAD
+    "@ckeditor/ckeditor5-restricted-editing": "^0.0.1",
     "@ckeditor/ckeditor5-special-characters": "^0.0.1",
-=======
-    "@ckeditor/ckeditor5-restricted-editing": "^0.0.1",
->>>>>>> 600e5569
     "@ckeditor/ckeditor5-table": "^15.0.0",
     "@ckeditor/ckeditor5-theme-lark": "^15.0.0",
     "@ckeditor/ckeditor5-typing": "^15.0.0",
