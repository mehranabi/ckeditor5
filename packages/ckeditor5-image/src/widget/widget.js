/**
 * @license Copyright (c) 2003-2016, CKSource - Frederico Knabben. All rights reserved.
 * For licensing, see LICENSE.md.
 */

/**
 * @module image/widget/widget
 */

import Plugin from '../../core/plugin.js';
import WidgetEngine from './widgetengine.js';
import MouseObserver from '../../engine/view/observer/mouseobserver.js';
import ModelRange from '../../engine/model/range.js';
import ModelSelection from '../../engine/model/selection.js';
import ModelElement from '../../engine/model/element.js';
import { isWidget } from './utils.js';
import { keyCodes } from '../../utils/keyboard.js';

/**
 * The widget plugin.
 * Adds default {@link module:engine/view/document~Document#event:mousedown mousedown} handling on widget elements.
 *
 * @extends module:core/plugin~Plugin.
 */
export default class Widget extends Plugin {
	/**
	 * @inheritDoc
	 */
	static get requires() {
		return [ WidgetEngine ];
	}

	/**
	 * @inheritDoc
	 */
	init() {
		const viewDocument = this.editor.editing.view;

		// If mouse down is pressed on widget - create selection over whole widget.
		viewDocument.addObserver( MouseObserver );
		this.listenTo( viewDocument, 'mousedown', ( ...args ) => this._onMousedown( ...args ) );

		// Handle custom keydown behaviour.
		this.listenTo( viewDocument, 'keydown', ( ...args ) => this._onKeydown( ...args ), { priority: 'high' } );
	}

	/**
	 * Handles {@link module:engine/view/document~Document#event:mousedown mousedown} events on widget elements.
	 *
	 * @private
<<<<<<< HEAD
	 * @param {utils.EventInfo} eventInfo
	 * @param {envine.view.observer.DomEventData} domEventData
=======
	 * @param {module:utils/eventinfo~EventInfo} eventInfo
	 * @param {module:engine/view/observer/domeventdata~DomEventData} domEventData
>>>>>>> 6615e668
	 */
	_onMousedown( eventInfo, domEventData ) {
		let widgetElement = domEventData.target;
		const editor = this.editor;
		const viewDocument = editor.editing.view;

		// If target is not a widget element - check if one of the ancestors is.
		if ( !isWidget( widgetElement ) ) {
			widgetElement = widgetElement.findAncestor( element => isWidget( element ) );

			if ( !widgetElement ) {
				return;
			}
		}

		domEventData.preventDefault();

		// Focus editor if is not focused already.
		if ( !viewDocument.isFocused ) {
			viewDocument.focus();
		}

		// Create model selection over widget.
		const modelElement = editor.editing.mapper.toModelElement( widgetElement );

		editor.document.enqueueChanges( ( ) => {
			this._setSelectionOverElement( modelElement );
		} );
	}

	/**
	 * Handles {@link engine.view.Document#keydown keydown} events.
	 *
	 * @private
	 * @param {utils.EventInfo} eventInfo
	 * @param {envine.view.observer.DomEventData} domEventData
	 */
	_onKeydown( eventInfo, domEventData  ) {
		const keyCode = domEventData.keyCode;

		// Handle only delete and backspace.
		if ( keyCode !== keyCodes.delete && keyCode !== keyCodes.backspace ) {
			return;
		}

		const dataController = this.editor.data;
		const modelDocument = this.editor.document;
		const modelSelection = modelDocument.selection;

		// Do nothing on non-collapsed selection.
		if ( !modelSelection.isCollapsed ) {
			return;
		}

		// Clone current selection to use it as a probe. We must leave default selection as it is so it can return
		// to its current state after undo.
		const probe = ModelSelection.createFromSelection( modelSelection );
		const isForward = ( keyCode == keyCodes.delete );

		dataController.modifySelection( probe, { direction: isForward ? 'forward' : 'backward' } );

		const objectElement = isForward ? probe.focus.nodeBefore : probe.focus.nodeAfter;

		if ( objectElement instanceof ModelElement && modelDocument.schema.objects.has( objectElement.name ) ) {
			domEventData.preventDefault();
			eventInfo.stop();

			modelDocument.enqueueChanges( () => {
				// Remove previous element if empty.
				const previousNode = probe.anchor.parent;

				if ( previousNode.isEmpty ) {
					const batch = modelDocument.batch();
					batch.remove( previousNode );
				}

				this._setSelectionOverElement( objectElement );
			} );
		}
	}

	/**
	 * Sets {@link engine.model.Selection document's selection} over given element.
	 *
	 * @private
	 * @param {engine.model.Element} element
	 */
	_setSelectionOverElement( element ) {
		this.editor.document.selection.setRanges( [ ModelRange.createOn( element ) ] );
	}
}<|MERGE_RESOLUTION|>--- conflicted
+++ resolved
@@ -48,13 +48,8 @@
 	 * Handles {@link module:engine/view/document~Document#event:mousedown mousedown} events on widget elements.
 	 *
 	 * @private
-<<<<<<< HEAD
-	 * @param {utils.EventInfo} eventInfo
-	 * @param {envine.view.observer.DomEventData} domEventData
-=======
 	 * @param {module:utils/eventinfo~EventInfo} eventInfo
 	 * @param {module:engine/view/observer/domeventdata~DomEventData} domEventData
->>>>>>> 6615e668
 	 */
 	_onMousedown( eventInfo, domEventData ) {
 		let widgetElement = domEventData.target;
@@ -86,11 +81,11 @@
 	}
 
 	/**
-	 * Handles {@link engine.view.Document#keydown keydown} events.
+	 * Handles {@link module:engine/view/document~Document#event:keydown keydown} events.
 	 *
 	 * @private
-	 * @param {utils.EventInfo} eventInfo
-	 * @param {envine.view.observer.DomEventData} domEventData
+	 * @param {module:utils/eventinfo~EventInfo} eventInfo
+	 * @param {module:engine/view/observer/domeventdata~DomEventData} domEventData
 	 */
 	_onKeydown( eventInfo, domEventData  ) {
 		const keyCode = domEventData.keyCode;
@@ -137,10 +132,10 @@
 	}
 
 	/**
-	 * Sets {@link engine.model.Selection document's selection} over given element.
+	 * Sets {@link module:engine/model/selection~Selection document's selection} over given element.
 	 *
 	 * @private
-	 * @param {engine.model.Element} element
+	 * @param {module:engine/model/element~Element} element
 	 */
 	_setSelectionOverElement( element ) {
 		this.editor.document.selection.setRanges( [ ModelRange.createOn( element ) ] );
