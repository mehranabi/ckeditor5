{
  "name": "@ckeditor/ckeditor5-table",
  "version": "19.1.0",
  "description": "Table feature for CKEditor 5.",
  "keywords": [
    "ckeditor",
    "ckeditor5",
    "ckeditor 5",
    "ckeditor5-feature",
    "ckeditor5-plugin"
  ],
  "dependencies": {
    "@ckeditor/ckeditor5-core": "^19.0.1",
    "@ckeditor/ckeditor5-ui": "^19.0.1",
    "@ckeditor/ckeditor5-widget": "^19.1.0",
    "lodash-es": "^4.17.10"
  },
  "devDependencies": {
<<<<<<< HEAD
    "@ckeditor/ckeditor5-alignment": "^19.0.0",
    "@ckeditor/ckeditor5-block-quote": "^19.0.0",
    "@ckeditor/ckeditor5-clipboard": "^19.0.0",
    "@ckeditor/ckeditor5-editor-classic": "^19.0.0",
    "@ckeditor/ckeditor5-engine": "^19.0.0",
    "@ckeditor/ckeditor5-horizontal-line": "^19.0.0",
    "@ckeditor/ckeditor5-image": "^19.0.0",
    "@ckeditor/ckeditor5-indent": "^19.0.0",
    "@ckeditor/ckeditor5-list": "^19.0.0",
    "@ckeditor/ckeditor5-media-embed": "^19.0.0",
    "@ckeditor/ckeditor5-paragraph": "^19.0.0",
    "@ckeditor/ckeditor5-typing": "^19.0.0",
    "@ckeditor/ckeditor5-undo": "^19.0.0",
    "@ckeditor/ckeditor5-utils": "^19.0.0",
=======
    "@ckeditor/ckeditor5-alignment": "^19.0.1",
    "@ckeditor/ckeditor5-block-quote": "^19.0.1",
    "@ckeditor/ckeditor5-clipboard": "^19.0.1",
    "@ckeditor/ckeditor5-editor-classic": "^19.0.1",
    "@ckeditor/ckeditor5-engine": "^19.0.1",
    "@ckeditor/ckeditor5-horizontal-line": "^19.0.1",
    "@ckeditor/ckeditor5-image": "^19.0.1",
    "@ckeditor/ckeditor5-indent": "^19.0.1",
    "@ckeditor/ckeditor5-list": "^19.0.1",
    "@ckeditor/ckeditor5-media-embed": "^19.1.0",
    "@ckeditor/ckeditor5-paragraph": "^19.1.0",
    "@ckeditor/ckeditor5-typing": "^19.0.1",
    "@ckeditor/ckeditor5-undo": "^19.0.1",
    "@ckeditor/ckeditor5-utils": "^19.0.1",
>>>>>>> 858b9f45
    "json-diff": "^0.5.4",
    "lodash-es": "^4.17.10"
  },
  "engines": {
    "node": ">=8.0.0",
    "npm": ">=5.7.1"
  },
  "author": "CKSource (http://cksource.com/)",
  "license": "GPL-2.0-or-later",
  "homepage": "https://ckeditor.com/ckeditor-5",
  "bugs": "https://github.com/ckeditor/ckeditor5/issues",
  "repository": {
    "type": "git",
    "url": "https://github.com/ckeditor/ckeditor5.git",
    "directory": "packages/ckeditor5-table"
  },
  "files": [
    "lang",
    "src",
    "theme"
  ]
}<|MERGE_RESOLUTION|>--- conflicted
+++ resolved
@@ -16,22 +16,6 @@
     "lodash-es": "^4.17.10"
   },
   "devDependencies": {
-<<<<<<< HEAD
-    "@ckeditor/ckeditor5-alignment": "^19.0.0",
-    "@ckeditor/ckeditor5-block-quote": "^19.0.0",
-    "@ckeditor/ckeditor5-clipboard": "^19.0.0",
-    "@ckeditor/ckeditor5-editor-classic": "^19.0.0",
-    "@ckeditor/ckeditor5-engine": "^19.0.0",
-    "@ckeditor/ckeditor5-horizontal-line": "^19.0.0",
-    "@ckeditor/ckeditor5-image": "^19.0.0",
-    "@ckeditor/ckeditor5-indent": "^19.0.0",
-    "@ckeditor/ckeditor5-list": "^19.0.0",
-    "@ckeditor/ckeditor5-media-embed": "^19.0.0",
-    "@ckeditor/ckeditor5-paragraph": "^19.0.0",
-    "@ckeditor/ckeditor5-typing": "^19.0.0",
-    "@ckeditor/ckeditor5-undo": "^19.0.0",
-    "@ckeditor/ckeditor5-utils": "^19.0.0",
-=======
     "@ckeditor/ckeditor5-alignment": "^19.0.1",
     "@ckeditor/ckeditor5-block-quote": "^19.0.1",
     "@ckeditor/ckeditor5-clipboard": "^19.0.1",
@@ -46,7 +30,6 @@
     "@ckeditor/ckeditor5-typing": "^19.0.1",
     "@ckeditor/ckeditor5-undo": "^19.0.1",
     "@ckeditor/ckeditor5-utils": "^19.0.1",
->>>>>>> 858b9f45
     "json-diff": "^0.5.4",
     "lodash-es": "^4.17.10"
   },
