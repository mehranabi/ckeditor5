--- conflicted
+++ resolved
@@ -228,13 +228,8 @@
 				doc.schema.allow( { name: '$text', inside: '$root' } );
 				input( 'fo[zb]ar' );
 
-<<<<<<< HEAD
-			doc.batch().wrap( doc.selection.getFirstRange(), 'p' );
-			output( 'fo<p>[zb]</p>ar' );
-=======
 				doc.batch().wrap( doc.selection.getFirstRange(), 'p' );
-				output( 'fo[<p>zb</p>]ar' );
->>>>>>> 37c48900
+				output( 'fo<p>[zb]</p>ar' );
 
 				editor.execute( 'undo' );
 				output( 'fo[zb]ar' );
@@ -246,15 +241,9 @@
 				doc.schema.allow( { name: '$text', inside: '$root' } );
 				input( 'fo[zb]ar' );
 
-<<<<<<< HEAD
-			doc.batch().wrap( doc.selection.getFirstRange(), 'p' );
-			// Would be better if selection was inside P.
-			output( 'fo<p>[zb]</p>ar' );
-=======
 				doc.batch().wrap( doc.selection.getFirstRange(), 'p' );
 				// Would be better if selection was inside P.
-				output( 'fo[<p>zb</p>]ar' );
->>>>>>> 37c48900
+				output( 'fo<p>[zb]</p>ar' );
 
 				setSelection( [ 2, 0 ], [ 2, 1 ] );
 				doc.batch().move( doc.selection.getFirstRange(), new Position( root, [ 0 ] ) );
