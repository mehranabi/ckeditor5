--- conflicted
+++ resolved
@@ -111,7 +111,7 @@
 
 		beforeEach( () => {
 			balloonAddSpy = testUtils.sinon.spy( balloon, 'add' );
-			editor.editing.view.document.isFocused = true;
+			editor.editing.view.isFocused = true;
 		} );
 
 		it( 'should not work if the link command is disabled', () => {
@@ -135,7 +135,6 @@
 
 		it( 'should add #formView to the balloon and attach the balloon to the selection when text fragment is selected', () => {
 			setModelData( editor.model, '<paragraph>f[o]o</paragraph>' );
-
 			const selectedRange = editorElement.ownerDocument.getSelection().getRangeAt( 0 );
 
 			linkFeature._showUI();
@@ -228,56 +227,27 @@
 			expect( formView.urlInputView.inputView.element.value ).to.equal( '' );
 		} );
 
-<<<<<<< HEAD
-		describe( 'when the document is changing', () => {
-			let view, viewDocument;
-
-			beforeEach( () => {
-				view = editor.editing.view;
-				viewDocument = view.document;
-			} );
-
-			afterEach( () => {
-				view.destroy();
-			} );
-=======
 		describe( 'response to view#render', () => {
 			it( 'should not duplicate #render listeners', () => {
 				const viewDocument = editor.editing.view;
->>>>>>> d74a3894
-
-			it( 'should not duplicate #change listeners', () => {
+
 				setModelData( editor.model, '<paragraph>f[]oo</paragraph>' );
 
 				const spy = testUtils.sinon.stub( balloon, 'updatePosition' ).returns( {} );
 
-<<<<<<< HEAD
-				linkFeature._showPanel();
-				view.change( () => {} );
-
-				linkFeature._hidePanel();
-				linkFeature._showPanel();
-				view.change( () => {} );
-
-=======
 				linkFeature._showUI();
 				viewDocument.render();
 				linkFeature._hideUI();
 
 				linkFeature._showUI();
 				viewDocument.render();
->>>>>>> d74a3894
 				sinon.assert.calledTwice( spy );
 			} );
 
 			// https://github.com/ckeditor/ckeditor5-link/issues/113
-<<<<<<< HEAD
-			it( 'updates the position of the panel – editing a link, then the selection remains in the link upon #change', () => {
-=======
 			it( 'updates the position of the panel – editing a link, then the selection remains in the link', () => {
 				const viewDocument = editor.editing.view;
 
->>>>>>> d74a3894
 				setModelData( editor.model, '<paragraph><$text linkHref="url">f[]oo</$text></paragraph>' );
 
 				linkFeature._showUI();
@@ -287,37 +257,30 @@
 				const text = root.getChild( 0 ).getChild( 0 ).getChild( 0 );
 
 				// Move selection to foo[].
-				view.change( writer => {
-					writer.setSelection( Range.createFromParentsAndOffsets( text, 3, text, 3 ), true );
-				} );
+				viewDocument.selection.setTo( Range.createFromParentsAndOffsets( text, 3, text, 3 ), true );
+				viewDocument.render();
 
 				sinon.assert.calledOnce( spy );
 				sinon.assert.calledWithExactly( spy, {
-					target: view.domConverter.mapViewToDom( root.getChild( 0 ).getChild( 0 ) )
+					target: viewDocument.domConverter.mapViewToDom( root.getChild( 0 ).getChild( 0 ) )
 				} );
 			} );
 
 			// https://github.com/ckeditor/ckeditor5-link/issues/113
-<<<<<<< HEAD
-			it( 'updates the position of the panel – creating a new link, then the selection moved upon #change', () => {
-				const viewDocument = editor.editing.view.document;
-=======
 			it( 'updates the position of the panel – creating a new link, then the selection moved', () => {
 				const viewDocument = editor.editing.view;
->>>>>>> d74a3894
 
 				setModelData( editor.model, '<paragraph>f[]oo</paragraph>' );
 
 				linkFeature._showUI();
 				const spy = testUtils.sinon.stub( balloon, 'updatePosition' ).returns( {} );
 
-				// Fires #change.
+				// Fires #render.
 				const root = viewDocument.getRoot();
 				const text = root.getChild( 0 ).getChild( 0 );
 
-				view.change( writer => {
-					writer.setSelection( Range.createFromParentsAndOffsets( text, 3, text, 3 ), true );
-				} );
+				viewDocument.selection.setTo( Range.createFromParentsAndOffsets( text, 3, text, 3 ), true );
+				viewDocument.render();
 
 				sinon.assert.calledOnce( spy );
 				sinon.assert.calledWithExactly( spy, {
@@ -326,13 +289,8 @@
 			} );
 
 			// https://github.com/ckeditor/ckeditor5-link/issues/113
-<<<<<<< HEAD
-			it( 'hides of the panel – editing a link, then the selection moved out of the link upon #change', () => {
-				const viewDocument = editor.editing.view.document;
-=======
 			it( 'hides of the panel – editing a link, then the selection moved out of the link', () => {
 				const viewDocument = editor.editing.view;
->>>>>>> d74a3894
 
 				setModelData( editor.model, '<paragraph><$text linkHref="url">f[]oo</$text>bar</paragraph>' );
 
@@ -345,22 +303,16 @@
 				const text = root.getChild( 0 ).getChild( 1 );
 
 				// Move selection to b[]ar.
-				view.change( writer => {
-					writer.setSelection( Range.createFromParentsAndOffsets( text, 1, text, 1 ), true );
-				} );
+				viewDocument.selection.setTo( Range.createFromParentsAndOffsets( text, 1, text, 1 ), true );
+				viewDocument.render();
 
 				sinon.assert.calledOnce( spyHide );
 				sinon.assert.notCalled( spyUpdate );
 			} );
 
 			// https://github.com/ckeditor/ckeditor5-link/issues/113
-<<<<<<< HEAD
-			it( 'hides of the panel – editing a link, then the selection moved to another link upon #change', () => {
-				const viewDocument = editor.editing.view.document;
-=======
 			it( 'hides the panel – editing a link, then the selection expands', () => {
 				const viewDocument = editor.editing.view;
->>>>>>> d74a3894
 
 				setModelData( editor.model, '<paragraph><$text linkHref="url">f[]oo</$text></paragraph>' );
 
@@ -372,29 +324,17 @@
 				const root = viewDocument.getRoot();
 				const text = root.getChild( 0 ).getChild( 0 ).getChild( 0 );
 
-<<<<<<< HEAD
-				// Move selection to b[]az.
-				view.change( writer => {
-					writer.setSelection( Range.createFromParentsAndOffsets( text, 1, text, 1 ), true );
-				} );
-=======
 				// Move selection to f[o]o.
 				viewDocument.selection.setTo( Range.createFromParentsAndOffsets( text, 1, text, 2 ), true );
 				viewDocument.render();
->>>>>>> d74a3894
 
 				sinon.assert.calledOnce( spyHide );
 				sinon.assert.notCalled( spyUpdate );
 			} );
 
 			// https://github.com/ckeditor/ckeditor5-link/issues/113
-<<<<<<< HEAD
-			it( 'hides the panel – editing a link, then the selection expands upon #change', () => {
-				const viewDocument = editor.editing.view.document;
-=======
 			it( 'hides the panel – creating a new link, then the selection moved to another parent', () => {
 				const viewDocument = editor.editing.view;
->>>>>>> d74a3894
 
 				setModelData( editor.model, '<paragraph>f[]oo</paragraph><paragraph>bar</paragraph>' );
 
@@ -408,9 +348,8 @@
 				const text = root.getChild( 1 ).getChild( 0 );
 
 				// Move selection to f[o]o.
-				view.change( writer => {
-					writer.setSelection( Range.createFromParentsAndOffsets( text, 1, text, 2 ), true );
-				} );
+				viewDocument.selection.setTo( Range.createFromParentsAndOffsets( text, 1, text, 2 ), true );
+				viewDocument.render();
 
 				sinon.assert.calledOnce( spyHide );
 				sinon.assert.notCalled( spyUpdate );
@@ -450,21 +389,12 @@
 			} ).to.not.throw();
 		} );
 
-<<<<<<< HEAD
-		it( 'should clear `change` listener from ViewDocument', () => {
-			const spy = sinon.spy();
-
-			linkFeature.listenTo( editor.editing.view.document, 'change', spy );
-			linkFeature._hidePanel();
-			editor.editing.view.change( () => {} );
-=======
 		it( 'should clear #render listener from the ViewDocument', () => {
 			const spy = sinon.spy();
 
 			linkFeature.listenTo( editor.editing.view, 'render', spy );
 			linkFeature._hideUI();
 			editor.editing.view.render();
->>>>>>> d74a3894
 
 			sinon.assert.notCalled( spy );
 		} );
@@ -631,7 +561,6 @@
 				setModelData( editor.model, '<$text linkHref="url">fo[]o</$text>' );
 
 				observer.fire( 'click', { target: document.body } );
-				sinon.assert.calledOnce( spy );
 				sinon.assert.calledWithExactly( spy );
 			} );
 
