--- conflicted
+++ resolved
@@ -12,11 +12,8 @@
 import CKEditorError from '/ckeditor5/utils/ckeditorerror.js';
 import EmitterMixin from '/ckeditor5/utils/emittermixin.js';
 import DOMEmitterMixin from '/ckeditor5/ui/domemittermixin.js';
-<<<<<<< HEAD
 import Collection from '/ckeditor5/utils/collection.js';
-=======
 import normalizeHtml from '/tests/utils/_utils/normalizehtml.js';
->>>>>>> b71264d7
 
 testUtils.createSinonSandbox();
 
@@ -141,8 +138,8 @@
 
 			expect( el ).to.be.instanceof( HTMLElement );
 			expect( el.parentNode ).to.be.null;
-			expect( normalizeHtml( el.outerHTML ) ).to.be.equal( '<p></p>' );
-			expect( el.namespaceURI ).to.be.equal( 'http://www.w3.org/1999/xhtml' );
+			expect( normalizeHtml( el.outerHTML ) ).to.equal( '<p></p>' );
+			expect( el.namespaceURI ).to.equal( 'http://www.w3.org/1999/xhtml' );
 		} );
 
 		it( 'creates an element in a custom namespace', () => {
@@ -151,7 +148,7 @@
 				ns: 'foo'
 			} ).render();
 
-			expect( el.namespaceURI ).to.be.equal( 'foo' );
+			expect( el.namespaceURI ).to.equal( 'foo' );
 		} );
 
 		it( 'renders HTMLElement attributes', () => {
@@ -166,7 +163,7 @@
 
 			expect( el ).to.be.instanceof( HTMLElement );
 			expect( el.parentNode ).to.be.null;
-			expect( normalizeHtml( el.outerHTML ) ).to.be.equal( '<p class="a b" x="bar">foo</p>' );
+			expect( normalizeHtml( el.outerHTML ) ).to.equal( '<p class="a b" x="bar">foo</p>' );
 			expect( el.attributes.getNamedItem( 'class' ).namespaceURI ).to.be.null;
 		} );
 
@@ -180,7 +177,7 @@
 				children: [ 'foo' ]
 			} ).render();
 
-			expect( normalizeHtml( el.outerHTML ) ).to.be.equal( '<p>foo</p>' );
+			expect( normalizeHtml( el.outerHTML ) ).to.equal( '<p>foo</p>' );
 		} );
 
 		it( 'renders HTMLElement attributes – falsy values', () => {
@@ -194,7 +191,7 @@
 				children: [ 'foo' ]
 			} ).render();
 
-			expect( normalizeHtml( el.outerHTML ) ).to.be.equal( '<p y="foo">foo</p>' );
+			expect( normalizeHtml( el.outerHTML ) ).to.equal( '<p y="foo">foo</p>' );
 		} );
 
 		it( 'renders HTMLElement attributes in a custom namespace', () => {
@@ -213,7 +210,7 @@
 				children: [ 'foo' ]
 			} ).render();
 
-			expect( normalizeHtml( el.outerHTML ) ).to.be.equal( '<p class="a b" x="bar">foo</p>' );
+			expect( normalizeHtml( el.outerHTML ) ).to.equal( '<p class="a b" x="bar">foo</p>' );
 			expect( el.attributes.getNamedItem( 'class' ).namespaceURI ).to.equal( 'foo' );
 			expect( el.attributes.getNamedItem( 'x' ).namespaceURI ).to.equal( 'abc' );
 		} );
@@ -242,14 +239,14 @@
 				]
 			} ).render();
 
-			expect( normalizeHtml( el.outerHTML ) ).to.be.equal( '<p a="A"><b>B</b><i>C<b>D</b></i></p>' );
+			expect( normalizeHtml( el.outerHTML ) ).to.equal( '<p a="A"><b>B</b><i>C<b>D</b></i></p>' );
 		} );
 
 		it( 'creates a Text node', () => {
 			const node = new Template( { text: 'foo' } ).render();
 
-			expect( node.nodeType ).to.be.equal( 3 );
-			expect( node.textContent ).to.be.equal( 'foo' );
+			expect( node.nodeType ).to.equal( 3 );
+			expect( node.textContent ).to.equal( 'foo' );
 		} );
 
 		it( 'creates a child Text Node (different syntaxes)', () => {
@@ -261,7 +258,7 @@
 				]
 			} ).render();
 
-			expect( normalizeHtml( el.outerHTML ) ).to.be.equal( '<p>foobar</p>' );
+			expect( normalizeHtml( el.outerHTML ) ).to.equal( '<p>foobar</p>' );
 		} );
 
 		it( 'creates multiple child Text Nodes', () => {
@@ -277,7 +274,7 @@
 			} ).render();
 
 			expect( el.childNodes ).to.have.length( 5 );
-			expect( normalizeHtml( el.outerHTML ) ).to.be.equal( '<p>abcdef</p>' );
+			expect( normalizeHtml( el.outerHTML ) ).to.equal( '<p>abcdef</p>' );
 		} );
 
 		it( 'activates model bindings – root', () => {
@@ -430,11 +427,11 @@
 						}
 					} );
 
-					expect( normalizeHtml( el.outerHTML ) ).to.be.equal( '<p style="background-color:yellow;"></p>' );
+					expect( normalizeHtml( el.outerHTML ) ).to.equal( '<p style="background-color:yellow;"></p>' );
 
 					observable.backgroundColor = '';
 
-					expect( normalizeHtml( el.outerHTML ) ).to.be.equal( '<p></p>' );
+					expect( normalizeHtml( el.outerHTML ) ).to.equal( '<p></p>' );
 				} );
 
 				it( 'renders with falsy values', () => {
@@ -449,7 +446,7 @@
 						}
 					} );
 
-					expect( normalizeHtml( el.outerHTML ) ).to.be.equal( '<p></p>' );
+					expect( normalizeHtml( el.outerHTML ) ).to.equal( '<p></p>' );
 				} );
 			} );
 		} );
@@ -492,8 +489,8 @@
 			new Template( {} ).apply( el );
 			new Template( {} ).apply( text );
 
-			expect( normalizeHtml( el.outerHTML ) ).to.be.equal( '<div></div>' );
-			expect( text.textContent ).to.be.equal( '' );
+			expect( normalizeHtml( el.outerHTML ) ).to.equal( '<div></div>' );
+			expect( text.textContent ).to.equal( '' );
 		} );
 
 		it( 'applies textContent to a Text Node', () => {
@@ -501,7 +498,7 @@
 				text: 'abc'
 			} ).apply( text );
 
-			expect( text.textContent ).to.be.equal( 'abc' );
+			expect( text.textContent ).to.equal( 'abc' );
 		} );
 
 		it( 'applies attributes to an HTMLElement', () => {
@@ -513,7 +510,7 @@
 				}
 			} ).apply( el );
 
-			expect( normalizeHtml( el.outerHTML ) ).to.be.equal( '<div class="a b" x="bar"></div>' );
+			expect( normalizeHtml( el.outerHTML ) ).to.equal( '<div class="a b" x="bar"></div>' );
 		} );
 
 		it( 'doesn\'t apply new child to an HTMLElement – Text Node', () => {
@@ -522,7 +519,7 @@
 				children: [ 'foo' ]
 			} ).apply( el );
 
-			expect( normalizeHtml( el.outerHTML ) ).to.be.equal( '<div></div>' );
+			expect( normalizeHtml( el.outerHTML ) ).to.equal( '<div></div>' );
 		} );
 
 		it( 'doesn\'t apply new child to an HTMLElement – HTMLElement', () => {
@@ -535,7 +532,7 @@
 				]
 			} ).apply( el );
 
-			expect( normalizeHtml( el.outerHTML ) ).to.be.equal( '<div></div>' );
+			expect( normalizeHtml( el.outerHTML ) ).to.equal( '<div></div>' );
 		} );
 
 		it( 'applies new textContent to an existing Text Node of an HTMLElement', () => {
@@ -546,7 +543,7 @@
 				children: [ 'foo' ]
 			} ).apply( el );
 
-			expect( normalizeHtml( el.outerHTML ) ).to.be.equal( '<div>foo</div>' );
+			expect( normalizeHtml( el.outerHTML ) ).to.equal( '<div>foo</div>' );
 		} );
 
 		it( 'applies attributes and TextContent to a DOM tree', () => {
@@ -569,7 +566,7 @@
 				]
 			} ).apply( el );
 
-			expect( normalizeHtml( el.outerHTML ) ).to.be.equal( '<div class="parent">Children: <span class="child"></span></div>' );
+			expect( normalizeHtml( el.outerHTML ) ).to.equal( '<div class="parent">Children: <span class="child"></span></div>' );
 		} );
 
 		it( 'should work for deep DOM structure', () => {
