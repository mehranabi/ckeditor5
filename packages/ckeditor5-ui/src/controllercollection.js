--- conflicted
+++ resolved
@@ -284,24 +284,6 @@
 
 // Initializes controller factory with controller and view classes.
 //
-<<<<<<< HEAD
-// @param {ui.Controller} controller An instance of controller.
-// @param {String} idProperty A property used to associate the controller with its model {@link utils.Collection._idProperty}.
-// @returns {ui.Controller}
-function flagController( controller, idProperty ) {
-	controller.id = controller.model[ idProperty ];
-
-	return controller;
-}
-
-// Check if all entries of the array are of `String` type.
-//
-// @private
-// @param {Array} arr An array to be checked.
-// @returns {Boolean}
-function isStringArray( arr ) {
-	return arr.every( a => typeof a == 'string' );
-=======
 // @param {Function} ControllerClass Specifies the constructor of the controller to be used.
 // @param {Function} ViewClass Specifies constructor of the view.
 // @param {Map} controllerMap A Map used to associate data in the collection with corresponding controller instance.
@@ -310,5 +292,13 @@
 	return genericControllerFactory( ( model, locale ) => {
 		return new ControllerClass( model, new ViewClass( locale ) );
 	}, controllerMap );
->>>>>>> 4d76caa7
+}
+
+// Check if all entries of the array are of `String` type.
+//
+// @private
+// @param {Array} arr An array to be checked.
+// @returns {Boolean}
+function isStringArray( arr ) {
+	return arr.every( a => typeof a == 'string' );
 }