/**
 * @license Copyright (c) 2003-2016, CKSource - Frederico Knabben. All rights reserved.
 * For licensing, see LICENSE.md.
 */

/* bender-tags: model, composer */

import Document from '/ckeditor5/engine/model/document.js';
import deleteContents from '/ckeditor5/engine/model/composer/deletecontents.js';
import { setData, getData } from '/ckeditor5/engine/dev-utils/model.js';

describe( 'Delete utils', () => {
	let doc;

	describe( 'deleteContents', () => {
		describe( 'in simple scenarios', () => {
			beforeEach( () => {
				doc = new Document();
				doc.createRoot();

				const schema = doc.schema;

				schema.registerItem( 'image', '$inline' );

				schema.allow( { name: '$text', inside: '$root' } );
				schema.allow( { name: 'image', inside: '$root' } );
			} );

			test(
				'does nothing on collapsed selection',
				'f[]oo',
				'f[]oo'
			);

			test(
				'deletes single character',
				'f[o]o',
				'f[]o'
			);

			it( 'deletes single character (backward selection)' , () => {
				setData( doc, 'f[o]o', { lastRangeBackward: true } );

				deleteContents( doc.batch(), doc.selection );

				expect( getData( doc ) ).to.equal( 'f[]o' );
			} );

			test(
				'deletes whole text',
				'[foo]',
				'[]'
			);

			test(
				'deletes whole text between nodes',
				'<image></image>[foo]<image></image>',
				'<image></image>[]<image></image>'
			);

			test(
				'deletes an element',
				'x[<image></image>]y',
				'x[]y'
			);

			test(
				'deletes a bunch of nodes',
				'w[x<image></image>y]z',
				'w[]z'
			);

			test(
				'does not break things when option.merge passed',
				'w[x<image></image>y]z',
				'w[]z',
				{ merge: true }
			);
		} );

		describe( 'with text attributes', () => {
			beforeEach( () => {
				doc = new Document();
				doc.createRoot();

				const schema = doc.schema;

				schema.registerItem( 'image', '$inline' );
				schema.registerItem( 'paragraph', '$block' );

				schema.allow( { name: '$text', inside: '$root' } );
				schema.allow( { name: '$text', attributes: [ 'bold', 'italic' ] } );
			} );

			it( 'deletes characters (first half has attrs)', () => {
<<<<<<< HEAD
				setData( document, '<$text bold="true">fo[o</$text>b]ar' );
=======
				setData( doc, '<$text bold="true">fo[o</$text>b]ar', { selectionAttributes: {
					bold: true
				} } );
>>>>>>> 363bff14

				deleteContents( doc.batch(), doc.selection );

				expect( getData( doc ) ).to.equal( '<$text bold="true">fo[]</$text>ar' );
				expect( doc.selection.getAttribute( 'bold' ) ).to.equal( true );
			} );

			it( 'deletes characters (2nd half has attrs)', () => {
<<<<<<< HEAD
				setData( document, 'fo[o<$text bold="true">b]ar</$text>' );
=======
				setData( doc, 'fo[o<$text bold="true">b]ar</$text>', { selectionAttributes: {
					bold: true
				} } );
>>>>>>> 363bff14

				deleteContents( doc.batch(), doc.selection );

				expect( getData( doc ) ).to.equal( 'fo[]<$text bold="true">ar</$text>' );
				expect( doc.selection.getAttribute( 'bold' ) ).to.undefined;
			} );

			it( 'clears selection attrs when emptied content', () => {
<<<<<<< HEAD
				setData( document, '<p>x</p><p>[<$text bold="true">foo</$text>]</p><p>y</p>' );

				deleteContents( document.batch(), document.selection );

				expect( getData( document ) ).to.equal( '<p>x</p><p>[]</p><p>y</p>' );
				expect( document.selection.getAttribute( 'bold' ) ).to.undefined;
			} );

			it( 'leaves selection attributes when text contains them', () => {
				setData( document, '<p>x<$text bold="true">a[foo]b</$text>y</p>' );
=======
				setData(
					doc,
					'<paragraph>x</paragraph><paragraph>[<$text bold="true">foo</$text>]</paragraph><paragraph>y</paragraph>',
					{
						selectionAttributes: {
							bold: true
						}
					}
				);

				deleteContents( doc.batch(), doc.selection );

				expect( getData( doc ) ).to.equal( '<paragraph>x</paragraph><paragraph>[]</paragraph><paragraph>y</paragraph>' );
				expect( doc.selection.getAttribute( 'bold' ) ).to.undefined;
			} );

			it( 'leaves selection attributes when text contains them', () => {
				setData( doc, '<paragraph>x<$text bold="true">a[foo]b</$text>y</paragraph>', { selectionAttributes: {
					bold: true
				} } );
>>>>>>> 363bff14

				deleteContents( doc.batch(), doc.selection );

				expect( getData( doc ) ).to.equal( '<paragraph>x<$text bold="true">a[]b</$text>y</paragraph>' );
				expect( doc.selection.getAttribute( 'bold' ) ).to.equal( true );
			} );
		} );

		// Note: The algorithm does not care what kind of it's merging as it knows nothing useful about these elements.
		// In most cases it handles all elements like you'd expect to handle block elements in HTML. However,
		// in some scenarios where the tree depth is bigger results may be hard to justify. In fact, such cases
		// should not happen unless we're talking about lists or tables, but these features will need to cover
		// their scenarios themselves. In all generic scenarios elements are never nested.
		//
		// You may also be thinking – but I don't want my elements to be merged. It means that there are some special rules,
		// like – multiple editing hosts (cE=true/false in use) or block limit elements like <td>.
		// Those case should, again, be handled by their specific implementations.
		describe( 'in multi-element scenarios', () => {
			beforeEach( () => {
				doc = new Document();
				doc.createRoot();

				const schema = doc.schema;

				schema.registerItem( 'paragraph', '$block' );
				schema.registerItem( 'heading1', '$block' );
				schema.registerItem( 'pchild' );
				schema.registerItem( 'image', '$inline' );

				schema.allow( { name: 'pchild', inside: 'paragraph' } );
				schema.allow( { name: 'paragraph', attributes: [ 'align' ] } );
			} );

			test(
				'do not merge when no need to',
				'<paragraph>x</paragraph><paragraph>[foo]</paragraph><paragraph>y</paragraph>',
				'<paragraph>x</paragraph><paragraph>[]</paragraph><paragraph>y</paragraph>',
				{ merge: true }
			);

			test(
				'merges second element into the first one (same name)',
				'<paragraph>x</paragraph><paragraph>fo[o</paragraph><paragraph>b]ar</paragraph><paragraph>y</paragraph>',
				'<paragraph>x</paragraph><paragraph>fo[]ar</paragraph><paragraph>y</paragraph>',
				{ merge: true }
			);

			test(
				'does not merge second element into the first one (same name, !option.merge)',
				'<paragraph>x</paragraph><paragraph>fo[o</paragraph><paragraph>b]ar</paragraph><paragraph>y</paragraph>',
				'<paragraph>x</paragraph><paragraph>fo[]</paragraph><paragraph>ar</paragraph><paragraph>y</paragraph>'
			);

			test(
				'merges second element into the first one (same name)',
				'<paragraph>x</paragraph><paragraph>fo[o</paragraph><paragraph>b]ar</paragraph><paragraph>y</paragraph>',
				'<paragraph>x</paragraph><paragraph>fo[]ar</paragraph><paragraph>y</paragraph>',
				{ merge: true }
			);

			test(
				'merges second element into the first one (different name)',
				'<paragraph>x</paragraph><heading1>fo[o</heading1><paragraph>b]ar</paragraph><paragraph>y</paragraph>',
				'<paragraph>x</paragraph><heading1>fo[]ar</heading1><paragraph>y</paragraph>',
				{ merge: true }
			);

			it( 'merges second element into the first one (different name, backward selection)', () => {
				setData(
					doc,
					'<paragraph>x</paragraph><heading1>fo[o</heading1><paragraph>b]ar</paragraph><paragraph>y</paragraph>',
					{ lastRangeBackward: true }
				);

				deleteContents( doc.batch(), doc.selection, { merge: true } );

				expect( getData( doc ) ).to.equal( '<paragraph>x</paragraph><heading1>fo[]ar</heading1><paragraph>y</paragraph>' );
			} );

			test(
				'merges second element into the first one (different attrs)',
				'<paragraph>x</paragraph><paragraph align="l">fo[o</paragraph><paragraph>b]ar</paragraph><paragraph>y</paragraph>',
				'<paragraph>x</paragraph><paragraph align="l">fo[]ar</paragraph><paragraph>y</paragraph>',
				{ merge: true }
			);

			test(
				'merges second element to an empty first element',
				'<paragraph>x</paragraph><heading1>[</heading1><paragraph>fo]o</paragraph><paragraph>y</paragraph>',
				'<paragraph>x</paragraph><heading1>[]o</heading1><paragraph>y</paragraph>',
				{ merge: true }
			);

			test(
				'merges elements when deep nested',
				'<paragraph>x<pchild>fo[o</pchild></paragraph><paragraph><pchild>b]ar</pchild>y</paragraph>',
				'<paragraph>x<pchild>fo[]ar</pchild>y</paragraph>',
				{ merge: true }
			);

			// For code coverage reasons.
			test(
				'merges element when selection is in two consecutive nodes even when it is empty',
				'<paragraph>foo[</paragraph><paragraph>]bar</paragraph>',
				'<paragraph>foo[]bar</paragraph>',
				{ merge: true }
			);

			// If you disagree with this case please read the notes before this section.
			test(
				'merges elements when left end deep nested',
				'<paragraph>x<pchild>fo[o</pchild></paragraph><paragraph>b]ary</paragraph>',
				'<paragraph>x<pchild>fo[]</pchild>ary</paragraph>',
				{ merge: true }
			);

			// If you disagree with this case please read the notes before this section.
			test(
				'merges elements when right end deep nested',
				'<paragraph>xfo[o</paragraph><paragraph><pchild>b]ar</pchild>y<image></image></paragraph>',
				'<paragraph>xfo[]<pchild>ar</pchild>y<image></image></paragraph>',
				{ merge: true }
			);

			test(
				'merges elements when more content in the right branch',
				'<paragraph>xfo[o</paragraph><paragraph>b]a<pchild>r</pchild>y</paragraph>',
				'<paragraph>xfo[]a<pchild>r</pchild>y</paragraph>',
				{ merge: true }
			);

			test(
				'leaves just one element when all selected',
				'<heading1>[x</heading1><paragraph>foo</paragraph><paragraph>y]</paragraph>',
				'<heading1>[]</heading1>',
				{ merge: true }
			);
		} );

		describe( 'in element selections scenarios', () => {
			beforeEach( () => {
				doc = new Document();
				// <p> like root.
				doc.createRoot( 'paragraph', 'paragraphRoot' );
				// <body> like root.
				doc.createRoot( '$root', 'bodyRoot' );
				// Special root which allows only blockWidgets inside itself.
				doc.createRoot( 'restrictedRoot', 'restrictedRoot' );

				const schema = doc.schema;

				schema.registerItem( 'image', '$inline' );
				schema.registerItem( 'paragraph', '$block' );
				schema.registerItem( 'heading1', '$block' );
				schema.registerItem( 'blockWidget' );
				schema.registerItem( 'restrictedRoot' );

				schema.allow( { name: '$block', inside: '$root' } );
				schema.allow( { name: 'blockWidget', inside: '$root' } );

				schema.allow( { name: 'blockWidget', inside: 'restrictedRoot' } );
			} );

			// See also "in simple scenarios => deletes an element".

			it( 'deletes two inline elements', () => {
				setData(
					doc,
					'<paragraph>x[<image></image><image></image>]z</paragraph>',
					{ rootName: 'paragraphRoot' }
				);

				deleteContents( doc.batch(), doc.selection );

				expect( getData( doc, { rootName: 'paragraphRoot' } ) )
					.to.equal( '<paragraph>x[]z</paragraph>' );
			} );

			it( 'creates a paragraph when text is not allowed (paragraph selected)', () => {
				setData(
					doc,
					'<paragraph>x</paragraph>[<paragraph>yyy</paragraph>]<paragraph>z</paragraph>',
					{ rootName: 'bodyRoot' }
				);

				deleteContents( doc.batch(), doc.selection );

				expect( getData( doc, { rootName: 'bodyRoot' } ) )
					.to.equal( '<paragraph>x</paragraph><paragraph>[]</paragraph><paragraph>z</paragraph>' );
			} );

			it( 'creates a paragraph when text is not allowed (block widget selected)', () => {
				setData(
					doc,
					'<paragraph>x</paragraph>[<blockWidget></blockWidget>]<paragraph>z</paragraph>',
					{ rootName: 'bodyRoot' }
				);

				deleteContents( doc.batch(), doc.selection );

				expect( getData( doc, { rootName: 'bodyRoot' } ) )
					.to.equal( '<paragraph>x</paragraph><paragraph>[]</paragraph><paragraph>z</paragraph>' );
			} );

			it( 'creates paragraph when text is not allowed (heading selected)', () => {
				setData(
					doc,
					'<paragraph>x</paragraph>[<heading1>yyy</heading1>]<paragraph>z</paragraph>',
					{ rootName: 'bodyRoot' }
				);

				deleteContents( doc.batch(), doc.selection );

				expect( getData( doc, { rootName: 'bodyRoot' } ) )
					.to.equal( '<paragraph>x</paragraph><paragraph>[]</paragraph><paragraph>z</paragraph>' );
			} );

			it( 'creates paragraph when text is not allowed (two blocks selected)', () => {
				setData(
					doc,
					'<paragraph>x</paragraph>[<heading1>yyy</heading1><paragraph>yyy</paragraph>]<paragraph>z</paragraph>',
					{ rootName: 'bodyRoot' }
				);

				deleteContents( doc.batch(), doc.selection );

				expect( getData( doc, { rootName: 'bodyRoot' } ) )
					.to.equal( '<paragraph>x</paragraph><paragraph>[]</paragraph><paragraph>z</paragraph>' );
			} );

			it( 'creates paragraph when text is not allowed (all content selected)', () => {
				setData(
					doc,
					'[<heading1>x</heading1><paragraph>z</paragraph>]',
					{ rootName: 'bodyRoot' }
				);

				deleteContents( doc.batch(), doc.selection );

				expect( getData( doc, { rootName: 'bodyRoot' } ) )
					.to.equal( '<paragraph>[]</paragraph>' );
			} );

			it( 'does not create a paragraph when it is not allowed', () => {
				setData(
					doc,
					'<blockWidget></blockWidget>[<blockWidget></blockWidget>]<blockWidget></blockWidget>',
					{ rootName: 'restrictedRoot' }
				);

				deleteContents( doc.batch(), doc.selection );

				expect( getData( doc, { rootName: 'restrictedRoot' } ) )
					.to.equal( '<blockWidget></blockWidget>[]<blockWidget></blockWidget>' );
			} );
		} );

		function test( title, input, output, options ) {
			it( title, () => {
				setData( doc, input );

				deleteContents( doc.batch(), doc.selection, options );

				expect( getData( doc ) ).to.equal( output );
			} );
		}
	} );
} );<|MERGE_RESOLUTION|>--- conflicted
+++ resolved
@@ -93,13 +93,7 @@
 			} );
 
 			it( 'deletes characters (first half has attrs)', () => {
-<<<<<<< HEAD
-				setData( document, '<$text bold="true">fo[o</$text>b]ar' );
-=======
-				setData( doc, '<$text bold="true">fo[o</$text>b]ar', { selectionAttributes: {
-					bold: true
-				} } );
->>>>>>> 363bff14
+				setData( doc, '<$text bold="true">fo[o</$text>b]ar' );
 
 				deleteContents( doc.batch(), doc.selection );
 
@@ -108,13 +102,7 @@
 			} );
 
 			it( 'deletes characters (2nd half has attrs)', () => {
-<<<<<<< HEAD
-				setData( document, 'fo[o<$text bold="true">b]ar</$text>' );
-=======
-				setData( doc, 'fo[o<$text bold="true">b]ar</$text>', { selectionAttributes: {
-					bold: true
-				} } );
->>>>>>> 363bff14
+				setData( doc, 'fo[o<$text bold="true">b]ar</$text>' );
 
 				deleteContents( doc.batch(), doc.selection );
 
@@ -123,18 +111,15 @@
 			} );
 
 			it( 'clears selection attrs when emptied content', () => {
-<<<<<<< HEAD
-				setData( document, '<p>x</p><p>[<$text bold="true">foo</$text>]</p><p>y</p>' );
-
-				deleteContents( document.batch(), document.selection );
-
-				expect( getData( document ) ).to.equal( '<p>x</p><p>[]</p><p>y</p>' );
-				expect( document.selection.getAttribute( 'bold' ) ).to.undefined;
+				setData( doc, '<paragraph>x</paragraph><paragraph>[<$text bold="true">foo</$text>]</paragraph><paragraph>y</paragraph>' );
+
+				deleteContents( doc.batch(), doc.selection );
+
+				expect( getData( doc ) ).to.equal( '<p>x</p><p>[]</p><p>y</p>' );
+				expect( doc.selection.getAttribute( 'bold' ) ).to.undefined;
 			} );
 
 			it( 'leaves selection attributes when text contains them', () => {
-				setData( document, '<p>x<$text bold="true">a[foo]b</$text>y</p>' );
-=======
 				setData(
 					doc,
 					'<paragraph>x</paragraph><paragraph>[<$text bold="true">foo</$text>]</paragraph><paragraph>y</paragraph>',
@@ -144,18 +129,6 @@
 						}
 					}
 				);
-
-				deleteContents( doc.batch(), doc.selection );
-
-				expect( getData( doc ) ).to.equal( '<paragraph>x</paragraph><paragraph>[]</paragraph><paragraph>y</paragraph>' );
-				expect( doc.selection.getAttribute( 'bold' ) ).to.undefined;
-			} );
-
-			it( 'leaves selection attributes when text contains them', () => {
-				setData( doc, '<paragraph>x<$text bold="true">a[foo]b</$text>y</paragraph>', { selectionAttributes: {
-					bold: true
-				} } );
->>>>>>> 363bff14
 
 				deleteContents( doc.batch(), doc.selection );
 
