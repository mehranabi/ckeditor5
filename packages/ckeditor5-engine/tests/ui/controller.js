--- conflicted
+++ resolved
@@ -7,28 +7,14 @@
 
 'use strict';
 
-<<<<<<< HEAD
-const modules = bender.amd.require( 'ckeditor',
-	'core/ui/view',
-	'core/ui/controller',
-	'core/ui/controllercollection',
-	'core/ui/region',
-	'core/ckeditorerror',
-	'core/model',
-	'core/collection',
-	'core/eventinfo'
-);
-
-let View, Controller, Model, CKEditorError, Collection, ControllerCollection, EventInfo;
-=======
 import testUtils from '/tests/_utils/utils.js';
 import View from '/ckeditor5/core/ui/view.js';
 import Controller from '/ckeditor5/core/ui/controller.js';
 import ControllerCollection from '/ckeditor5/core/ui/controllercollection.js';
 import CKEditorError from '/ckeditor5/core/ckeditorerror.js';
 import Model from '/ckeditor5/core/model.js';
-
->>>>>>> 881e5f3b
+import EventInfo from '/ckeditor5/core/eventinfo.js';
+
 let ParentController, ParentView;
 
 testUtils.createSinonSandbox();
@@ -135,13 +121,9 @@
 				const parentController = new ParentController( null, parentView );
 				const collection = parentController.collections.get( 'x' );
 				const childController = new Controller( null, new View() );
-<<<<<<< HEAD
-				const spy = bender.sinon.spy();
+				const spy = testUtils.sinon.spy();
 
 				parentView.regions.get( 'x' ).views.on( 'add', spy );
-=======
-				const spy1 = testUtils.sinon.spy( parentView, 'addChild' );
->>>>>>> 881e5f3b
 
 				collection.add( childController );
 
@@ -192,13 +174,8 @@
 				const parentController = new ParentController( null, parentView );
 				const collection = parentController.collections.get( 'x' );
 				const childController = new Controller( null, new View() );
-<<<<<<< HEAD
-
-				const spy = bender.sinon.spy();
+				const spy = testUtils.sinon.spy();
 				parentView.regions.get( 'x' ).views.on( 'remove', spy );
-=======
-				const spy = testUtils.sinon.spy( parentView, 'removeChild' );
->>>>>>> 881e5f3b
 
 				collection.add( childController );
 
@@ -293,19 +270,6 @@
 	} );
 } );
 
-<<<<<<< HEAD
-function updateModuleReference() {
-	View = modules[ 'core/ui/view' ];
-	Controller = modules[ 'core/ui/controller' ];
-	Model = modules[ 'core/model' ];
-	Collection = modules[ 'core/collection ' ];
-	ControllerCollection = modules[ 'core/ui/controllercollection' ];
-	CKEditorError = modules[ 'core/ckeditorerror' ];
-	EventInfo = modules[ 'core/eventinfo' ];
-}
-
-=======
->>>>>>> 881e5f3b
 function defineParentViewClass() {
 	ParentView = class extends View {
 		constructor() {
