/**
 * @license Copyright (c) 2003-2018, CKSource - Frederico Knabben. All rights reserved.
 * For licensing, see LICENSE.md.
 */

import Model from '../../src/model/model';
import ModelElement from '../../src/model/element';
import ModelRange from '../../src/model/range';
import ModelPosition from '../../src/model/position';

import View from '../../src/view/view';
import ViewContainerElement from '../../src/view/containerelement';
import ViewAttributeElement from '../../src/view/attributeelement';
import ViewUIElement from '../../src/view/uielement';

import Mapper from '../../src/conversion/mapper';
import ModelConversionDispatcher from '../../src/conversion/modelconversiondispatcher';
import {
	convertRangeSelection,
	convertCollapsedSelection,
	clearAttributes,
	clearFakeSelection
} from '../../src/conversion/model-selection-to-view-converters';

import {
	insertElement,
	insertText,
	wrap,
	highlightElement,
	highlightText,
	removeHighlight
} from '../../src/conversion/model-to-view-converters';

import createViewRoot from '../view/_utils/createroot';
import { stringify as stringifyView } from '../../src/dev-utils/view';
import { setData as setModelData } from '../../src/dev-utils/model';

describe( 'model-selection-to-view-converters', () => {
<<<<<<< HEAD
	let dispatcher, mapper, model, view, modelDoc, modelRoot, modelSelection, viewDoc, viewRoot, viewSelection, highlightDescriptor;
=======
	let dispatcher, mapper, model, modelDoc, modelRoot, docSelection, viewDoc, viewRoot, viewSelection, highlightDescriptor;
>>>>>>> 6f382190

	beforeEach( () => {
		model = new Model();
		modelDoc = model.document;
		modelRoot = modelDoc.createRoot();
		docSelection = modelDoc.selection;

		model.schema.extend( '$text', { allowIn: '$root' } );

		view = new View();
		viewDoc = view.document;
		viewRoot = createViewRoot( viewDoc );
		viewSelection = viewDoc.selection;

		mapper = new Mapper();
		mapper.bindElements( modelRoot, viewRoot );

		highlightDescriptor = { class: 'marker', priority: 1 };

		dispatcher = new ModelConversionDispatcher( model, { mapper, viewSelection } );

		dispatcher.on( 'insert:$text', insertText() );
		dispatcher.on( 'attribute:bold', wrap( new ViewAttributeElement( 'strong' ) ) );

		dispatcher.on( 'addMarker:marker', highlightText( highlightDescriptor ) );
		dispatcher.on( 'addMarker:marker', highlightElement( highlightDescriptor ) );
		dispatcher.on( 'removeMarker:marker', removeHighlight( highlightDescriptor ) );

		// Default selection converters.
		dispatcher.on( 'selection', clearAttributes(), { priority: 'low' } );
		dispatcher.on( 'selection', convertRangeSelection(), { priority: 'low' } );
		dispatcher.on( 'selection', convertCollapsedSelection(), { priority: 'low' } );
	} );

	afterEach( () => {
		view.destroy();
	} );

	describe( 'default converters', () => {
		describe( 'range selection', () => {
			it( 'in same container', () => {
				test(
					[ 1, 4 ],
					'foobar',
					'f{oob}ar'
				);
			} );

			it( 'in same container with unicode characters', () => {
				test(
					[ 2, 6 ],
					'நிலைக்கு',
					'நி{லைக்}கு'
				);
			} );

			it( 'in same container, over attribute', () => {
				test(
					[ 1, 5 ],
					'fo<$text bold="true">ob</$text>ar',
					'f{o<strong>ob</strong>a}r'
				);
			} );

			it( 'in same container, next to attribute', () => {
				test(
					[ 1, 2 ],
					'fo<$text bold="true">ob</$text>ar',
					'f{o}<strong>ob</strong>ar'
				);
			} );

			it( 'in same attribute', () => {
				test(
					[ 2, 4 ],
					'f<$text bold="true">ooba</$text>r',
					'f<strong>o{ob}a</strong>r'
				);
			} );

			it( 'in same attribute, selection same as attribute', () => {
				test(
					[ 2, 4 ],
					'fo<$text bold="true">ob</$text>ar',
					'fo{<strong>ob</strong>}ar'
				);
			} );

			it( 'starts in text node, ends in attribute #1', () => {
				test(
					[ 1, 3 ],
					'fo<$text bold="true">ob</$text>ar',
					'f{o<strong>o}b</strong>ar'
				);
			} );

			it( 'starts in text node, ends in attribute #2', () => {
				test(
					[ 1, 4 ],
					'fo<$text bold="true">ob</$text>ar',
					'f{o<strong>ob</strong>}ar'
				);
			} );

			it( 'starts in attribute, ends in text node', () => {
				test(
					[ 3, 5 ],
					'fo<$text bold="true">ob</$text>ar',
					'fo<strong>o{b</strong>a}r'
				);
			} );

			it( 'consumes consumable values properly', () => {
				// Add callback that will fire before default ones.
				// This should prevent default callback doing anything.
				dispatcher.on( 'selection', ( evt, data, consumable ) => {
					expect( consumable.consume( data.selection, 'selection' ) ).to.be.true;
				}, { priority: 'high' } );

				// Similar test case as the first in this suite.
				test(
					[ 1, 4 ],
					'foobar',
					'foobar' // No selection in view.
				);
			} );

			it( 'should convert backward selection', () => {
				test(
					[ 1, 3, 'backward' ],
					'foobar',
					'f{oo}bar'
				);

				expect( viewSelection.focus.offset ).to.equal( 1 );
			} );
		} );

		describe( 'collapsed selection', () => {
			it( 'in container', () => {
				test(
					[ 1, 1 ],
					'foobar',
					'f{}oobar'
				);
			} );

			it( 'in attribute', () => {
				test(
					[ 3, 3 ],
					'f<$text bold="true">ooba</$text>r',
					'f<strong>oo{}ba</strong>r'
				);
			} );

			it( 'in attribute and marker', () => {
				setModelData( model, 'fo<$text bold="true">ob</$text>ar' );
				const marker = model.markers.set( 'marker', ModelRange.createFromParentsAndOffsets( modelRoot, 1, modelRoot, 5 ) );

				model.change( writer => {
					writer.setSelection( new ModelRange( ModelPosition.createAt( modelRoot, 3 ) ) );
				} );

				// Remove view children manually (without firing additional conversion).
				viewRoot.removeChildren( 0, viewRoot.childCount );

				// Convert model to view.
<<<<<<< HEAD
				view.change( writer => {
					dispatcher.convertInsert( ModelRange.createIn( modelRoot ), writer );
					dispatcher.convertMarkerAdd( marker.name, marker.getRange(), writer );
					dispatcher.convertSelection( modelSelection, writer );
				} );
=======
				dispatcher.convertInsert( ModelRange.createIn( modelRoot ) );
				dispatcher.convertMarkerAdd( marker.name, marker.getRange() );

				const markers = Array.from( model.markers.getMarkersAtPosition( docSelection.getFirstPosition() ) );
				dispatcher.convertSelection( docSelection, markers );
>>>>>>> 6f382190

				// Stringify view and check if it is same as expected.
				expect( stringifyView( viewRoot, viewSelection, { showType: false } ) ).to.equal(
					'<div>f<span class="marker">o<strong>o{}b</strong>a</span>r</div>'
				);
			} );

			it( 'in attribute and marker - no attribute', () => {
				setModelData( model, 'fo<$text bold="true">ob</$text>ar' );
				const marker = model.markers.set( 'marker', ModelRange.createFromParentsAndOffsets( modelRoot, 1, modelRoot, 5 ) );

				model.change( writer => {
					writer.setSelection( new ModelRange( ModelPosition.createAt( modelRoot, 3 ) ) );
					writer.removeSelectionAttribute( 'bold' );
				} );

				// Remove view children manually (without firing additional conversion).
				viewRoot.removeChildren( 0, viewRoot.childCount );

				// Convert model to view.
<<<<<<< HEAD
				view.change( writer => {
					dispatcher.convertInsert( ModelRange.createIn( modelRoot ), writer );
					dispatcher.convertMarkerAdd( marker.name, marker.getRange(), writer );
					dispatcher.convertSelection( modelSelection, writer );
				} );
=======
				dispatcher.convertInsert( ModelRange.createIn( modelRoot ) );
				dispatcher.convertMarkerAdd( marker.name, marker.getRange() );

				const markers = Array.from( model.markers.getMarkersAtPosition( docSelection.getFirstPosition() ) );
				dispatcher.convertSelection( docSelection, markers );
>>>>>>> 6f382190

				// Stringify view and check if it is same as expected.
				expect( stringifyView( viewRoot, viewSelection, { showType: false } ) )
					.to.equal( '<div>f<span class="marker">o<strong>o</strong>[]<strong>b</strong>a</span>r</div>' );
			} );

			it( 'in marker - using highlight descriptor creator', () => {
				dispatcher.on( 'addMarker:marker2', highlightText(
					data => ( { 'class': data.markerName } )
				) );

				setModelData( model, 'foobar' );
				const marker = model.markers.set( 'marker2', ModelRange.createFromParentsAndOffsets( modelRoot, 1, modelRoot, 5 ) );

				model.change( writer => {
					writer.setSelection( new ModelRange( ModelPosition.createAt( modelRoot, 3 ) ) );
				} );

				// Remove view children manually (without firing additional conversion).
				viewRoot.removeChildren( 0, viewRoot.childCount );

				// Convert model to view.
<<<<<<< HEAD
				view.change( writer => {
					dispatcher.convertInsert( ModelRange.createIn( modelRoot ), writer );
					dispatcher.convertMarkerAdd( marker.name, marker.getRange(), writer );
					dispatcher.convertSelection( modelSelection, writer );
				} );
=======
				dispatcher.convertInsert( ModelRange.createIn( modelRoot ) );
				dispatcher.convertMarkerAdd( marker.name, marker.getRange() );

				const markers = Array.from( model.markers.getMarkersAtPosition( docSelection.getFirstPosition() ) );
				dispatcher.convertSelection( docSelection, markers );
>>>>>>> 6f382190

				// Stringify view and check if it is same as expected.
				expect( stringifyView( viewRoot, viewSelection, { showType: false } ) )
					.to.equal( '<div>f<span class="marker2">oo{}ba</span>r</div>' );
			} );

			it( 'should do nothing if creator return null', () => {
				dispatcher.on( 'addMarker:marker3', highlightText( () => null ) );

				setModelData( model, 'foobar' );
				const marker = model.markers.set( 'marker3', ModelRange.createFromParentsAndOffsets( modelRoot, 1, modelRoot, 5 ) );

				model.change( writer => {
					writer.setSelection( new ModelRange( ModelPosition.createAt( modelRoot, 3 ) ) );
				} );

				// Remove view children manually (without firing additional conversion).
				viewRoot.removeChildren( 0, viewRoot.childCount );

				// Convert model to view.
<<<<<<< HEAD
				view.change( writer => {
					dispatcher.convertInsert( ModelRange.createIn( modelRoot ), writer );
					dispatcher.convertMarkerAdd( marker.name, marker.getRange(), writer );
					dispatcher.convertSelection( modelSelection, writer );
				} );
=======
				dispatcher.convertInsert( ModelRange.createIn( modelRoot ) );
				dispatcher.convertMarkerAdd( marker.name, marker.getRange() );

				const markers = Array.from( model.markers.getMarkersAtPosition( docSelection.getFirstPosition() ) );
				dispatcher.convertSelection( docSelection, markers );
>>>>>>> 6f382190

				// Stringify view and check if it is same as expected.
				expect( stringifyView( viewRoot, viewSelection, { showType: false } ) )
					.to.equal( '<div>foo{}bar</div>' );
			} );

			// #1072 - if the container has only ui elements, collapsed selection attribute should be rendered after those ui elements.
			it( 'selection with attribute before ui element - no non-ui children', () => {
				setModelData( model, '' );

				// Add two ui elements to view.
				viewRoot.appendChildren( [
					new ViewUIElement( 'span' ),
					new ViewUIElement( 'span' )
				] );

				model.change( writer => {
					writer.setSelection( new ModelRange( new ModelPosition( modelRoot, [ 0 ] ) ) );
					writer.setSelectionAttribute( 'bold', true );
				} );

				// Convert model to view.
<<<<<<< HEAD
				view.change( writer => {
					dispatcher.convertSelection( modelSelection, writer );
				} );
=======
				dispatcher.convertSelection( docSelection, [] );
>>>>>>> 6f382190

				// Stringify view and check if it is same as expected.
				expect( stringifyView( viewRoot, viewSelection, { showType: false } ) )
					.to.equal( '<div><span></span><span></span><strong>[]</strong></div>' );
			} );

			// #1072.
			it( 'selection with attribute before ui element - has non-ui children #1', () => {
				setModelData( model, 'x' );

				model.change( writer => {
					writer.setSelection( new ModelRange( new ModelPosition( modelRoot, [ 1 ] ) ) );
					writer.setSelectionAttribute( 'bold', true );
				} );

				// Convert model to view.
				view.change( writer => {
					dispatcher.convertInsert( ModelRange.createIn( modelRoot ), writer );

					// Add ui element to view.
					const uiElement = new ViewUIElement( 'span' );
					viewRoot.insertChildren( 1, uiElement );

<<<<<<< HEAD
					dispatcher.convertSelection( modelSelection, writer );
				} );
=======
				dispatcher.convertSelection( docSelection, [] );
>>>>>>> 6f382190

				// Stringify view and check if it is same as expected.
				expect( stringifyView( viewRoot, viewSelection, { showType: false } ) )
					.to.equal( '<div>x<strong>[]</strong><span></span></div>' );
			} );

			// #1072.
			it( 'selection with attribute before ui element - has non-ui children #2', () => {
				setModelData( model, '<$text bold="true">x</$text>y' );

				model.change( writer => {
					writer.setSelection( new ModelRange( new ModelPosition( modelRoot, [ 1 ] ) ) );
					writer.setSelectionAttribute( 'bold', true );
				} );

				// Convert model to view.
				view.change( writer => {
					dispatcher.convertInsert( ModelRange.createIn( modelRoot ), writer );

<<<<<<< HEAD
					// Add ui element to view.
					const uiElement = new ViewUIElement( 'span' );
					viewRoot.insertChildren( 1, uiElement, writer );
					dispatcher.convertSelection( modelSelection, writer );
				} );
=======
				// Add ui element to view.
				const uiElement = new ViewUIElement( 'span' );
				viewRoot.insertChildren( 1, uiElement );

				dispatcher.convertSelection( docSelection, [] );
>>>>>>> 6f382190

				// Stringify view and check if it is same as expected.
				expect( stringifyView( viewRoot, viewSelection, { showType: false } ) )
					.to.equal( '<div><strong>x{}</strong><span></span>y</div>' );
			} );

			it( 'consumes consumable values properly', () => {
				// Add callbacks that will fire before default ones.
				// This should prevent default callbacks doing anything.
				dispatcher.on( 'selection', ( evt, data, consumable ) => {
					expect( consumable.consume( data.selection, 'selection' ) ).to.be.true;
				}, { priority: 'high' } );

				dispatcher.on( 'attribute:bold', ( evt, data, consumable ) => {
					expect( consumable.consume( data.item, 'attribute:bold' ) ).to.be.true;
				}, { priority: 'high' } );

				// Similar test case as above.
				test(
					[ 3, 3 ],
					'f<$text bold="true">ooba</$text>r',
					'foobar' // No selection in view and no attribute.
				);
			} );
		} );
	} );

	describe( 'clean-up', () => {
		describe( 'convertRangeSelection', () => {
			it( 'should remove all ranges before adding new range', () => {
				test(
					[ 0, 2 ],
					'foobar',
					'{fo}obar'
				);

				test(
					[ 3, 5 ],
					'foobar',
					'foo{ba}r'
				);

				expect( viewSelection.rangeCount ).to.equal( 1 );
			} );
		} );

		describe( 'convertCollapsedSelection', () => {
			it( 'should remove all ranges before adding new range', () => {
				test(
					[ 2, 2 ],
					'foobar',
					'fo{}obar'
				);

				test(
					[ 3, 3 ],
					'foobar',
					'foo{}bar'
				);

				expect( viewSelection.rangeCount ).to.equal( 1 );
			} );
		} );

		describe( 'clearAttributes', () => {
			it( 'should remove all ranges before adding new range', () => {
				test(
					[ 3, 3 ],
					'foobar',
					'foo<strong>[]</strong>bar',
					{ bold: 'true' }
				);

<<<<<<< HEAD
				view.change( writer => {
					const modelRange = ModelRange.createFromParentsAndOffsets( modelRoot, 1, modelRoot, 1 );
					modelDoc.selection.setRanges( [ modelRange ] );
=======
				const modelRange = ModelRange.createFromParentsAndOffsets( modelRoot, 1, modelRoot, 1 );
				model.change( writer => {
					writer.setSelection( modelRange );
				} );
>>>>>>> 6f382190

					dispatcher.convertSelection( modelDoc.selection, writer );
				} );

				expect( viewSelection.rangeCount ).to.equal( 1 );

				const viewString = stringifyView( viewRoot, viewSelection, { showType: false } );
				expect( viewString ).to.equal( '<div>f{}oobar</div>' );
			} );

			it( 'should do nothing if the attribute element had been already removed', () => {
				test(
					[ 3, 3 ],
					'foobar',
					'foo<strong>[]</strong>bar',
					{ bold: 'true' }
				);

				view.change( writer => {
					// Remove <strong></strong> manually.
					writer.mergeAttributes( viewSelection.getFirstPosition() );

<<<<<<< HEAD
					const modelRange = ModelRange.createFromParentsAndOffsets( modelRoot, 1, modelRoot, 1 );
					modelDoc.selection.setRanges( [ modelRange ] );
=======
				const modelRange = ModelRange.createFromParentsAndOffsets( modelRoot, 1, modelRoot, 1 );
				model.change( writer => {
					writer.setSelection( modelRange );
				} );
>>>>>>> 6f382190

					dispatcher.convertSelection( modelDoc.selection, writer );
				} );

				expect( viewSelection.rangeCount ).to.equal( 1 );

				const viewString = stringifyView( viewRoot, viewSelection, { showType: false } );
				expect( viewString ).to.equal( '<div>f{}oobar</div>' );
			} );
		} );

		describe( 'clearFakeSelection', () => {
			it( 'should clear fake selection', () => {
				dispatcher.on( 'selection', clearFakeSelection() );
<<<<<<< HEAD
=======
				viewSelection.setFake( true );

				dispatcher.convertSelection( docSelection, [] );
>>>>>>> 6f382190

				view.change( writer => {
					viewSelection.setFake( true );
					dispatcher.convertSelection( modelSelection, writer );
				} );
				expect( viewSelection.isFake ).to.be.false;
			} );
		} );
	} );

	describe( 'table cell selection converter', () => {
		beforeEach( () => {
			model.schema.register( 'table' );
			model.schema.register( 'tr' );
			model.schema.register( 'td' );

			model.schema.extend( 'table', { allowIn: '$root' } );
			model.schema.extend( 'tr', { allowIn: 'table' } );
			model.schema.extend( 'td', { allowIn: 'tr' } );
			model.schema.extend( '$text', { allowIn: 'td' } );

			// "Universal" converter to convert table structure.
			const tableConverter = insertElement( data => new ViewContainerElement( data.item.name ) );
			dispatcher.on( 'insert:table', tableConverter );
			dispatcher.on( 'insert:tr', tableConverter );
			dispatcher.on( 'insert:td', tableConverter );

			// Special converter for table cells.
			dispatcher.on( 'selection', ( evt, data, consumable, conversionApi ) => {
				const selection = data.selection;

				if ( !consumable.test( selection, 'selection' ) || selection.isCollapsed ) {
					return;
				}

				for ( const range of selection.getRanges() ) {
					const node = range.start.nodeAfter;

					if ( node == range.end.nodeBefore && node instanceof ModelElement && node.name == 'td' ) {
						consumable.consume( selection, 'selection' );

						const viewNode = conversionApi.mapper.toViewElement( node );
						viewNode.addClass( 'selected' );
					}
				}
			} );
		} );

		it( 'should not be used to convert selection that is not on table cell', () => {
			test(
				[ 1, 5 ],
				'f{o<$text bold="true">ob</$text>a}r',
				'f{o<strong>ob</strong>a}r'
			);
		} );

		it( 'should add a class to the selected table cell', () => {
			test(
				// table tr#0 |td#0, table tr#0 td#0|
				[ [ 0, 0, 0 ], [ 0, 0, 1 ] ],
				'<table><tr><td>foo</td></tr><tr><td>bar</td></tr></table>',
				'<table><tr><td class="selected">foo</td></tr><tr><td>bar</td></tr></table>'
			);
		} );

		it( 'should not be used if selection contains more than just a table cell', () => {
			test(
				// table tr td#1, table tr#2
				[ [ 0, 0, 0, 1 ], [ 0, 0, 2 ] ],
				'<table><tr><td>foo</td><td>bar</td></tr></table>',
				'<table><tr><td>f{oo</td><td>bar</td>]</tr></table>'
			);
		} );
	} );

	// Tests if the selection got correctly converted.
	// Because `setData` might use selection converters itself to set the selection, we can't use it
	// to set the selection (because then we would test converters using converters).
	// Instead, the `test` function expects to be passed `selectionPaths` which is an array containing two numbers or two arrays,
	// that are offsets or paths of selection positions in root element.
	function test( selectionPaths, modelInput, expectedView, selectionAttributes = {} ) {
		// Parse passed `modelInput` string and set it as current model.
		setModelData( model, modelInput );

		// Manually set selection ranges using passed `selectionPaths`.
		const startPath = typeof selectionPaths[ 0 ] == 'number' ? [ selectionPaths[ 0 ] ] : selectionPaths[ 0 ];
		const endPath = typeof selectionPaths[ 1 ] == 'number' ? [ selectionPaths[ 1 ] ] : selectionPaths[ 1 ];

		const startPos = new ModelPosition( modelRoot, startPath );
		const endPos = new ModelPosition( modelRoot, endPath );

		const isBackward = selectionPaths[ 2 ] === 'backward';
		model.change( writer => {
			writer.setSelection( new ModelRange( startPos, endPos ), isBackward );

			// And add or remove passed attributes.
			for ( const key in selectionAttributes ) {
				const value = selectionAttributes[ key ];

				if ( value ) {
					writer.setSelectionAttribute( key, value );
				} else {
					writer.removeSelectionAttribute( key );
				}
			}
		} );

		// Remove view children manually (without firing additional conversion).
		viewRoot.removeChildren( 0, viewRoot.childCount );

		// Convert model to view.
<<<<<<< HEAD
		view.change( writer => {
			dispatcher.convertInsert( ModelRange.createIn( modelRoot ), writer );
			dispatcher.convertSelection( modelSelection, writer );
		} );
=======
		dispatcher.convertInsert( ModelRange.createIn( modelRoot ) );
		dispatcher.convertSelection( docSelection, [] );
>>>>>>> 6f382190

		// Stringify view and check if it is same as expected.
		expect( stringifyView( viewRoot, viewSelection, { showType: false } ) ).to.equal( '<div>' + expectedView + '</div>' );
	}
} );<|MERGE_RESOLUTION|>--- conflicted
+++ resolved
@@ -36,11 +36,7 @@
 import { setData as setModelData } from '../../src/dev-utils/model';
 
 describe( 'model-selection-to-view-converters', () => {
-<<<<<<< HEAD
-	let dispatcher, mapper, model, view, modelDoc, modelRoot, modelSelection, viewDoc, viewRoot, viewSelection, highlightDescriptor;
-=======
-	let dispatcher, mapper, model, modelDoc, modelRoot, docSelection, viewDoc, viewRoot, viewSelection, highlightDescriptor;
->>>>>>> 6f382190
+	let dispatcher, mapper, model, view, modelDoc, modelRoot, docSelection, viewDoc, viewRoot, viewSelection, highlightDescriptor;
 
 	beforeEach( () => {
 		model = new Model();
@@ -208,19 +204,11 @@
 				viewRoot.removeChildren( 0, viewRoot.childCount );
 
 				// Convert model to view.
-<<<<<<< HEAD
 				view.change( writer => {
 					dispatcher.convertInsert( ModelRange.createIn( modelRoot ), writer );
 					dispatcher.convertMarkerAdd( marker.name, marker.getRange(), writer );
-					dispatcher.convertSelection( modelSelection, writer );
-				} );
-=======
-				dispatcher.convertInsert( ModelRange.createIn( modelRoot ) );
-				dispatcher.convertMarkerAdd( marker.name, marker.getRange() );
-
-				const markers = Array.from( model.markers.getMarkersAtPosition( docSelection.getFirstPosition() ) );
-				dispatcher.convertSelection( docSelection, markers );
->>>>>>> 6f382190
+					dispatcher.convertSelection( docSelection, writer );
+				} );
 
 				// Stringify view and check if it is same as expected.
 				expect( stringifyView( viewRoot, viewSelection, { showType: false } ) ).to.equal(
@@ -241,19 +229,11 @@
 				viewRoot.removeChildren( 0, viewRoot.childCount );
 
 				// Convert model to view.
-<<<<<<< HEAD
 				view.change( writer => {
 					dispatcher.convertInsert( ModelRange.createIn( modelRoot ), writer );
 					dispatcher.convertMarkerAdd( marker.name, marker.getRange(), writer );
-					dispatcher.convertSelection( modelSelection, writer );
-				} );
-=======
-				dispatcher.convertInsert( ModelRange.createIn( modelRoot ) );
-				dispatcher.convertMarkerAdd( marker.name, marker.getRange() );
-
-				const markers = Array.from( model.markers.getMarkersAtPosition( docSelection.getFirstPosition() ) );
-				dispatcher.convertSelection( docSelection, markers );
->>>>>>> 6f382190
+					dispatcher.convertSelection( docSelection, writer );
+				} );
 
 				// Stringify view and check if it is same as expected.
 				expect( stringifyView( viewRoot, viewSelection, { showType: false } ) )
@@ -276,19 +256,11 @@
 				viewRoot.removeChildren( 0, viewRoot.childCount );
 
 				// Convert model to view.
-<<<<<<< HEAD
 				view.change( writer => {
 					dispatcher.convertInsert( ModelRange.createIn( modelRoot ), writer );
 					dispatcher.convertMarkerAdd( marker.name, marker.getRange(), writer );
-					dispatcher.convertSelection( modelSelection, writer );
-				} );
-=======
-				dispatcher.convertInsert( ModelRange.createIn( modelRoot ) );
-				dispatcher.convertMarkerAdd( marker.name, marker.getRange() );
-
-				const markers = Array.from( model.markers.getMarkersAtPosition( docSelection.getFirstPosition() ) );
-				dispatcher.convertSelection( docSelection, markers );
->>>>>>> 6f382190
+					dispatcher.convertSelection( docSelection, writer );
+				} );
 
 				// Stringify view and check if it is same as expected.
 				expect( stringifyView( viewRoot, viewSelection, { showType: false } ) )
@@ -309,19 +281,11 @@
 				viewRoot.removeChildren( 0, viewRoot.childCount );
 
 				// Convert model to view.
-<<<<<<< HEAD
 				view.change( writer => {
 					dispatcher.convertInsert( ModelRange.createIn( modelRoot ), writer );
 					dispatcher.convertMarkerAdd( marker.name, marker.getRange(), writer );
-					dispatcher.convertSelection( modelSelection, writer );
-				} );
-=======
-				dispatcher.convertInsert( ModelRange.createIn( modelRoot ) );
-				dispatcher.convertMarkerAdd( marker.name, marker.getRange() );
-
-				const markers = Array.from( model.markers.getMarkersAtPosition( docSelection.getFirstPosition() ) );
-				dispatcher.convertSelection( docSelection, markers );
->>>>>>> 6f382190
+					dispatcher.convertSelection( docSelection, writer );
+				} );
 
 				// Stringify view and check if it is same as expected.
 				expect( stringifyView( viewRoot, viewSelection, { showType: false } ) )
@@ -344,13 +308,9 @@
 				} );
 
 				// Convert model to view.
-<<<<<<< HEAD
-				view.change( writer => {
-					dispatcher.convertSelection( modelSelection, writer );
-				} );
-=======
-				dispatcher.convertSelection( docSelection, [] );
->>>>>>> 6f382190
+				view.change( writer => {
+					dispatcher.convertSelection( docSelection, writer );
+				} );
 
 				// Stringify view and check if it is same as expected.
 				expect( stringifyView( viewRoot, viewSelection, { showType: false } ) )
@@ -374,12 +334,8 @@
 					const uiElement = new ViewUIElement( 'span' );
 					viewRoot.insertChildren( 1, uiElement );
 
-<<<<<<< HEAD
-					dispatcher.convertSelection( modelSelection, writer );
-				} );
-=======
-				dispatcher.convertSelection( docSelection, [] );
->>>>>>> 6f382190
+					dispatcher.convertSelection( docSelection, writer );
+				} );
 
 				// Stringify view and check if it is same as expected.
 				expect( stringifyView( viewRoot, viewSelection, { showType: false } ) )
@@ -399,19 +355,11 @@
 				view.change( writer => {
 					dispatcher.convertInsert( ModelRange.createIn( modelRoot ), writer );
 
-<<<<<<< HEAD
 					// Add ui element to view.
 					const uiElement = new ViewUIElement( 'span' );
 					viewRoot.insertChildren( 1, uiElement, writer );
-					dispatcher.convertSelection( modelSelection, writer );
-				} );
-=======
-				// Add ui element to view.
-				const uiElement = new ViewUIElement( 'span' );
-				viewRoot.insertChildren( 1, uiElement );
-
-				dispatcher.convertSelection( docSelection, [] );
->>>>>>> 6f382190
+					dispatcher.convertSelection( docSelection, writer );
+				} );
 
 				// Stringify view and check if it is same as expected.
 				expect( stringifyView( viewRoot, viewSelection, { showType: false } ) )
@@ -485,16 +433,11 @@
 					{ bold: 'true' }
 				);
 
-<<<<<<< HEAD
 				view.change( writer => {
 					const modelRange = ModelRange.createFromParentsAndOffsets( modelRoot, 1, modelRoot, 1 );
-					modelDoc.selection.setRanges( [ modelRange ] );
-=======
-				const modelRange = ModelRange.createFromParentsAndOffsets( modelRoot, 1, modelRoot, 1 );
-				model.change( writer => {
-					writer.setSelection( modelRange );
-				} );
->>>>>>> 6f382190
+					model.change( writer => {
+						writer.setSelection( modelRange );
+					} );
 
 					dispatcher.convertSelection( modelDoc.selection, writer );
 				} );
@@ -517,15 +460,10 @@
 					// Remove <strong></strong> manually.
 					writer.mergeAttributes( viewSelection.getFirstPosition() );
 
-<<<<<<< HEAD
 					const modelRange = ModelRange.createFromParentsAndOffsets( modelRoot, 1, modelRoot, 1 );
-					modelDoc.selection.setRanges( [ modelRange ] );
-=======
-				const modelRange = ModelRange.createFromParentsAndOffsets( modelRoot, 1, modelRoot, 1 );
-				model.change( writer => {
-					writer.setSelection( modelRange );
-				} );
->>>>>>> 6f382190
+					model.change( writer => {
+						writer.setSelection( modelRange );
+					} );
 
 					dispatcher.convertSelection( modelDoc.selection, writer );
 				} );
@@ -540,16 +478,10 @@
 		describe( 'clearFakeSelection', () => {
 			it( 'should clear fake selection', () => {
 				dispatcher.on( 'selection', clearFakeSelection() );
-<<<<<<< HEAD
-=======
-				viewSelection.setFake( true );
-
-				dispatcher.convertSelection( docSelection, [] );
->>>>>>> 6f382190
 
 				view.change( writer => {
 					viewSelection.setFake( true );
-					dispatcher.convertSelection( modelSelection, writer );
+					dispatcher.convertSelection( docSelection, writer );
 				} );
 				expect( viewSelection.isFake ).to.be.false;
 			} );
@@ -657,15 +589,10 @@
 		viewRoot.removeChildren( 0, viewRoot.childCount );
 
 		// Convert model to view.
-<<<<<<< HEAD
 		view.change( writer => {
 			dispatcher.convertInsert( ModelRange.createIn( modelRoot ), writer );
-			dispatcher.convertSelection( modelSelection, writer );
-		} );
-=======
-		dispatcher.convertInsert( ModelRange.createIn( modelRoot ) );
-		dispatcher.convertSelection( docSelection, [] );
->>>>>>> 6f382190
+			dispatcher.convertSelection( docSelection, writer );
+		} );
 
 		// Stringify view and check if it is same as expected.
 		expect( stringifyView( viewRoot, viewSelection, { showType: false } ) ).to.equal( '<div>' + expectedView + '</div>' );
