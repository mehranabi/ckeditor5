/**
 * @license Copyright (c) 2003-2020, CKSource - Frederico Knabben. All rights reserved.
 * For licensing, see LICENSE.md or https://ckeditor.com/legal/ckeditor-oss-license
 */

/**
 * @module restricted-editing/standardeditingmodeediting
 */

import Plugin from '@ckeditor/ckeditor5-core/src/plugin';
import RestrictedEditingExceptionCommand from './restrictededitingexceptioncommand';

/**
 * The standard editing mode editing feature.
 *
<<<<<<< HEAD
 * * It introduces the `restrictedEditingException` text attributes that is rendered as
 * `<spans>` with the `restricted-editing-exception` CSS class.
=======
 * * It introduces the `restrictedEditingException` text attribute that is rendered as
 * a `<span>` element with the `ck-restricted-editing-exception` CSS class.
>>>>>>> 01f2c7ae
 * * It registers the `'restrictedEditingException'` command.
 *
 * @extends module:core/plugin~Plugin
 */
export default class StandardEditingModeEditing extends Plugin {
	/**
	 * @inheritDoc
	 */
	static get pluginName() {
		return 'StandardEditingModeEditing';
	}

	/**
	 * @inheritDoc
	 */
	init() {
		const editor = this.editor;

		editor.model.schema.extend( '$text', { allowAttributes: [ 'restrictedEditingException' ] } );

		editor.conversion.for( 'upcast' ).elementToAttribute( {
			model: 'restrictedEditingException',
			view: {
				name: 'span',
				classes: 'restricted-editing-exception'
			}
		} );

		editor.conversion.for( 'downcast' ).attributeToElement( {
			model: 'restrictedEditingException',
			view: ( modelAttributeValue, viewWriter ) => {
				if ( modelAttributeValue ) {
					// Make the restricted editing <span> outer-most in the view.
					return viewWriter.createAttributeElement( 'span', { class: 'restricted-editing-exception' }, { priority: -10 } );
				}
			}
		} );

		editor.commands.add( 'restrictedEditingException', new RestrictedEditingExceptionCommand( editor ) );

		editor.editing.view.change( writer => {
			for ( const root of editor.editing.view.document.roots ) {
				writer.addClass( 'ck-restricted-editing_mode_standard', root );
			}
		} );
	}
}<|MERGE_RESOLUTION|>--- conflicted
+++ resolved
@@ -13,13 +13,8 @@
 /**
  * The standard editing mode editing feature.
  *
-<<<<<<< HEAD
- * * It introduces the `restrictedEditingException` text attributes that is rendered as
- * `<spans>` with the `restricted-editing-exception` CSS class.
-=======
  * * It introduces the `restrictedEditingException` text attribute that is rendered as
- * a `<span>` element with the `ck-restricted-editing-exception` CSS class.
->>>>>>> 01f2c7ae
+ * a `<span>` element with the `restricted-editing-exception` CSS class.
  * * It registers the `'restrictedEditingException'` command.
  *
  * @extends module:core/plugin~Plugin
